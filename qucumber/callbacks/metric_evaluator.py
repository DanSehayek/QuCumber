--- conflicted
+++ resolved
@@ -47,11 +47,7 @@
                     the keys of that dictionary will be suitably modified
                     and will be merged with the metric dictionary.
     :type metrics: dict(str, callable)
-<<<<<<< HEAD
     :param verbose: Whether to print metrics to stdout.
-=======
-    :param verbose: Whether to print metrics to stdout
->>>>>>> c3d455eb
     :type verbose: bool
     :param \**metric_kwargs: Keyword arguments to be passed to `metrics`.
     """
