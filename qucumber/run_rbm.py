--- conflicted
+++ resolved
@@ -1,16 +1,8 @@
-<<<<<<< HEAD
 from .rbm import RBM_Module, ComplexRBM, BinomialRBM
 from . import unitaries 
-=======
->>>>>>> c524d39f
 import click
 import numpy as np
 import torch
-
-from rbm import BinomialRBM, ComplexRBM
-
-from . import unitaries
-
 
 @click.group(context_settings={"help_option_names": ['-h', '--help']})
 def cli():
