import numpy as np
import torch
from torch import nn
from torch.utils.data import DataLoader
from torch.nn import functional as F
from tqdm import tqdm, tqdm_notebook
import warnings
from cplx import *
from matplotlib import pyplot as plt


class RBM(nn.Module):
    """Class to build the Restricted Boltzmann Machine

    Parameters
    ----------
    unitaries : array_like
        list of unitaries
    num_visible : int
        Number of visible units
    num_hidden_amp : int
        Number of hidden units to learn the amplitude
    num_hidden_phase : int
        Number of hidden units to learn the phase
    gpu : bool
        Should the GPU be used for the training
    seed : int
        Fix the random number seed to make results reproducable
        
    
    """

    def __init__(self, full_unitaries, unitaries, psi_dictionary, num_visible,
                 num_hidden_amp, num_hidden_phase, gpu=True, seed=1234):
        super(RBM, self).__init__()
        self.num_visible      = int(num_visible)
        self.num_hidden_amp   = int(num_hidden_amp)
        self.num_hidden_phase = int(num_hidden_phase)
        self.full_unitaries   = full_unitaries
        self.unitaries        = unitaries
        self.psi_dictionary   = psi_dictionary

        if gpu and not torch.cuda.is_available():
            warnings.warn("Could not find GPU: will continue with CPU.",
                          ResourceWarning)
            
        self.gpu = gpu and torch.cuda.is_available()
        if self.gpu:
            torch.cuda.manual_seed(seed)
            self.device = torch.device('cuda')
        else:
            torch.manual_seed(seed)
            self.device = torch.device('cpu')

        self.weights_amp = nn.Parameter(
            (torch.randn(self.num_hidden_amp, self.num_visible,
                         device=self.device, dtype=torch.double)
             / np.sqrt(self.num_visible)),
            requires_grad=True)
                      
        self.weights_phase = nn.Parameter(
            (torch.randn(self.num_hidden_phase, self.num_visible,
                         device=self.device, dtype=torch.double)
             / np.sqrt(self.num_visible)),
            requires_grad=True)
        '''
        self.weights_phase = nn.Parameter(torch.zeros(self.num_hidden_phase, self.num_visible, 
                         device=self.device, dtype=torch.double), requires_grad=True)
        '''
        self.visible_bias_amp   = nn.Parameter(torch.zeros(self.num_visible,
                                                     device=self.device,
                                                     dtype=torch.double),
                                         requires_grad=True)

        self.visible_bias_phase = nn.Parameter(torch.zeros(self.num_visible,
                                                     device=self.device,
                                                     dtype=torch.double),
                                         requires_grad=True)

        self.hidden_bias_amp    = nn.Parameter(torch.zeros(self.num_hidden_amp,
                                                    device=self.device,
                                                    dtype=torch.double),
                                        requires_grad=True)

        self.hidden_bias_phase  = nn.Parameter(torch.zeros(self.num_hidden_phase,
                                                    device=self.device,
                                                    dtype=torch.double),
                                        requires_grad=True)

    def compute_batch_gradients(self, k, batch, chars_batch, l1_reg, l2_reg, stddev=0.0):
        '''This function will compute the gradients of a batch of the training 
        data (data_file) given the basis measurements (chars_file).

        Parameters
        ----------
        k : int
            number of Gibbs steps in amplitude training
        batch : array_like
            batch of the input data
        chars_batch : array_like
            batch of the unitaries. Indicates in which basis the input data was
            measured
        l1_reg : float
            L1 regularization hyperparameter
        l2_reg : float
            L2 regularization hyperparameter
        stddev : float
            standard deviation of random noise that can be added to the weights.
            This is also a hyperparamter.

        Returns 
        ----------
        Gradients : dictionary
            Dictionary containing all the gradients in the following order:
            Gradient of weights, visible bias and hidden bias for the amplitude 
            Gradients of weights, visible bias and hidden bias for the phase.

        '''
        
        '''This function will compute the gradients of a batch of the training data (data_file) given the basis measurements (chars_file).'''
        vis = self.generate_visible_space()
        if len(batch) == 0:
            print ('Batch length is zero...')
        #If batch has length 0, return zero matrices as grad update
            return (torch.zeros_like(self.weights_amp,
                                     device=self.device,
                                     dtype=torch.double),
                    torch.zeros_like(self.visible_bias_amp,
                                     device=self.device,
                                     dtype=torch.double),
                    torch.zeros_like(self.hidden_bias_amp,
                                     device=self.device,
                                     dtype=torch.double),
                    torch.zeros_like(self.weights_phase,
                                     device=self.device,
                                     dtype=torch.double),
                    torch.zeros_like(self.visible_bias_phase,
                                     device=self.device,
                                     dtype=torch.double),
                    torch.zeros_like(self.hidden_bias_phase,
                                     device=self.device,
                                     dtype=torch.double))
    
        #unrotated_RBM_psi_initial = self.normalized_wavefunction(vis)
        #constructed_RBM_psi_initial = torch.zeros_like(unrotated_RBM_psi_initial)   

        batch_size = len(batch)

        g_weights_amp   = torch.zeros_like(self.weights_amp)
        g_vb_amp        = torch.zeros_like(self.visible_bias_amp)
        g_hb_amp        = torch.zeros_like(self.hidden_bias_amp)

        g_weights_phase = torch.zeros_like(self.weights_phase)
        g_vb_phase      = torch.zeros_like(self.visible_bias_phase)
        g_hb_phase      = torch.zeros_like(self.hidden_bias_phase)

        for row_count, v0 in enumerate(batch):
            num_non_trivial_unitaries = 0

            '''tau_indices will contain the index numbers of spins not in the   
            computational basis (Z). 
            z_indices will contain the index numbers of spins in the computational 
            basis.'''
            tau_indices = []
            z_indices   = []

            for j in range(self.num_visible):
                """Go through list of unitaries and save inidices of non-trivial"""
                if chars_batch[row_count][j] != 'Z':
                    num_non_trivial_unitaries += 1
                    tau_indices.append(j)
                else:
                    z_indices.append(j)
                    """"Create list of indices of trivial unitaries """

            if num_non_trivial_unitaries == 0:
                '''Positive phase of regular gradient. Use the actual data point, v0'''
                g_weights_amp -= torch.ger(F.sigmoid(F.linear(v0, self.weights_amp, self.hidden_bias_amp)), v0) / batch_size 
                g_vb_amp      -= v0 / batch_size
<<<<<<< HEAD
                g_hb_amp      -= h0_amp / batch_size

            if num_non_trivial_unitaries > 0:
                '''Initialize the 'A' parameters (see alg 4.2).'''
                A_weights_amp = torch.zeros(2, self.weights_amp.size()[0], self.weights_amp.size()[1], 
                                            device=self.device, dtype = torch.double)
                A_vb_amp      = torch.zeros(2, self.visible_bias_amp.size()[0], 
                                            device=self.device, dtype = torch.double)
                A_hb_amp      = torch.zeros(2, self.hidden_bias_amp.size()[0], 
                                            device=self.device, dtype = torch.double)
                
                A_weights_phase = torch.zeros(2, self.weights_phase.size()[0], self.weights_phase.size()[1], 
                                              device=self.device, dtype = torch.double)
                A_vb_phase      = torch.zeros(2, self.visible_bias_phase.size()[0], 
                                              device=self.device, dtype = torch.double)
                A_hb_phase      = torch.zeros(2, self.hidden_bias_phase.size()[0], 
                                              device=self.device, dtype = torch.double)

                B = torch.zeros(2, device = self.device, dtype = torch.double)

                '''Loop over Hilbert space of the non trivial unitaries to build the state |sigma> in Giacomo's pseudo code (alg 4.2).'''
                for j in range(2**num_non_trivial_unitaries):
                    s = self.state_generator(num_non_trivial_unitaries)[j] #Put this function before loop and just call the [j] in the loop. You generate this thing every time you loop, which is inefficient
                    '''Creates a matrix where the jth row is the desired state, |S>, a vector.'''

                    '''This is the |sigma> state in Giacomo's pseudo code.'''
                    constructed_state = torch.zeros(self.num_visible, dtype = torch.double)
                    
                    U = torch.tensor([1., 0.], dtype = torch.double, device = self.device)

                    for index in range(len(z_indices)):
                        constructed_state[z_indices[index]] = batch[row_count][z_indices[index]]

                    for index in range(len(tau_indices)):
                        constructed_state[tau_indices[index]] = s[index]

                        temp = cplx_inner( cplx_MV_mult(self.unitaries[chars_batch[row_count][tau_indices[index]]], 
                                                        self.basis_state_generator(batch[row_count][tau_indices[index]])), 
                                           self.basis_state_generator(s[index]) )

                        U = cplx_scalar_mult(U, temp)

                    '''Positive phase gradients for phase and amp. Will be added into the 'A' parameters.'''
                    w_grad_amp  = torch.einsum("j,k->jk", (h0_amp, constructed_state)) #Outer product.
                    vb_grad_amp = constructed_state
                    hb_grad_amp = h0_amp

                    w_grad_phase  = torch.einsum("j,k->jk", (h0_phase, constructed_state)) #Outer product.
                    vb_grad_phase = constructed_state
                    hb_grad_phase = h0_phase
                    '''
                    In order to calculate the 'A' parameters below with my current complex library, I need to make the weights and biases complex.
                    '''
                    temp_w_grad_amp  = cplx_make_complex_matrix(w_grad_amp, zeros_for_w)
                    temp_vb_grad_amp = cplx_make_complex_vector(vb_grad_amp, zeros_for_vb)
                    temp_hb_grad_amp = cplx_make_complex_vector(hb_grad_amp, zeros_for_hb)

                    temp_w_grad_phase  = cplx_make_complex_matrix(w_grad_phase, zeros_for_w)
                    temp_vb_grad_phase = cplx_make_complex_vector(vb_grad_phase, zeros_for_vb)
                    temp_hb_grad_phase = cplx_make_complex_vector(hb_grad_phase, zeros_for_hb)

                    temp = cplx_scalar_mult(U, self.unnormalized_wavefunction(constructed_state))

                    A_weights_amp += cplx_MS_mult(temp, temp_w_grad_amp)
                    A_vb_amp      += cplx_VS_mult(temp, temp_vb_grad_amp)
                    A_hb_amp      += cplx_VS_mult(temp, temp_hb_grad_amp)

                    A_weights_phase += cplx_MS_mult(temp, temp_w_grad_phase)
                    A_vb_phase      += cplx_VS_mult(temp, temp_vb_grad_phase)
                    A_hb_phase      += cplx_VS_mult(temp, temp_hb_grad_phase)
                    
                    '''Rotated wavefunction.'''
                    B += temp
                    #B_norm += cplx_scalar_mult(U, self.normalized_wavefunction(constructed_state)) # for debugging 

                #constructed_RBM_psi_initial[0][self.state_to_index(batch[row_count])] = B_norm[0]
                #constructed_RBM_psi_initial[1][self.state_to_index(batch[row_count])] = B_norm[1]

                #U_matrix = self.get_full_unitary(chars_batch[row_count])

                L_weights_amp = cplx_MS_divide(A_weights_amp, B)
                L_vb_amp      = cplx_VS_divide(A_vb_amp, B)
                L_hb_amp      = cplx_VS_divide(A_hb_amp, B)

                L_weights_phase = cplx_MS_divide(A_weights_phase, B)
                L_vb_phase      = cplx_VS_divide(A_vb_phase, B)
                L_hb_phase      = cplx_VS_divide(A_hb_phase, B)

                '''Gradents of amplitude parameters take the real part of the L gradients.'''
=======
                g_hb_amp      -= F.sigmoid(F.linear(v0, self.weights_amp, self.hidden_bias_amp)) / batch_size

            else:
                '''Compute the rotated gradients.''' 
                L_weights_amp, L_vb_amp, L_hb_amp, L_weights_phase, L_vb_phase, L_hb_phase = self.compute_rotated_grads(v0, chars_batch[row_count], 
                                                                                                                        num_non_trivial_unitaries,
                                                                                                                        z_indices, tau_indices) 


                '''Gradents of amplitude parameters take the real part of the rotated gradients.'''
>>>>>>> d583c9ca
                g_weights_amp -= L_weights_amp[0] / batch_size
                g_vb_amp      -= L_vb_amp[0] / batch_size
                g_hb_amp      -= L_hb_amp[0] / batch_size
                
                '''Gradents of phase parameters take the real part of the rotated gradients.'''
                g_weights_phase += L_weights_phase[1] / batch_size
                g_vb_phase      += L_vb_phase[1] / batch_size
                g_hb_phase      += L_hb_phase[1] / batch_size

        batch, h0_amp_batch, vk_amp_batch, hk_amp_batch, phk_amp_batch = self.gibbs_sampling_amp(k, batch) 
        for i in range(batch_size):
            '''Negative phase of amp gradient. Phase parameters do not have a negative phase.'''
            g_weights_amp += torch.ger(F.sigmoid(F.linear(vk_amp_batch[i], self.weights_amp, self.hidden_bias_amp)), vk_amp_batch[i]) / batch_size 
            g_vb_amp      += vk_amp_batch[i] / batch_size
            g_hb_amp      += F.sigmoid(F.linear(vk_amp_batch[i], self.weights_amp, self.hidden_bias_amp)) / batch_size
             
        g_weights_amp   = self.regularize_weight_gradients_amp(g_weights_amp, l1_reg, l2_reg)
        g_weights_phase = self.regularize_weight_gradients_phase(g_weights_phase, l1_reg, l2_reg)

        if stddev != 0.0:
            g_weights_amp   += (stddev*torch.randn_like(g_weights_amp, device = self.device))
            g_weights_phase += (stddev*torch.randn_like(g_weights_phase, device = self.device))
 

        '''Return negative gradients to match up nicely with the usual
        parameter update rules, which *subtract* the gradient from
        the parameters. This is in contrast with the RBM update
        rules which ADD the gradients (scaled by the learning rate)
            to the parameters.'''
 
        '''
        print ('Unitary: ',U_matrix) 
        print ('Initial RBM psi: \n',unrotated_RBM_psi_initial)
        print ('Constructed RBM psi with rotation: \n', constructed_RBM_psi_initial)
        print ('Undo the rotation: \n', cplx_MV_mult(cplx_compT_matrix(U_matrix), constructed_RBM_psi_initial)) # U^T = U for XZ
        ''' 
        return {"weights_amp": g_weights_amp,
                "visible_bias_amp": g_vb_amp,
                "hidden_bias_amp": g_hb_amp,
                "weights_phase": g_weights_phase,
                "visible_bias_phase": g_vb_phase,
                "hidden_bias_phase": g_hb_phase
                }   

    def train(self, data, character_data, epochs, batch_size,
              k=10, lr=1e-3, momentum=0.0,
              method='sgd', l1_reg=0.0, l2_reg=0.0,
              initial_gaussian_noise=0.01, gamma=0.55,
              callbacks=[], progbar=False,
              log_every=50,
              **kwargs):
        # callback_outputs = []
        #disable_progbar = (progbar is False)
        #progress_bar = tqdm_notebook if progbar == "notebook" else tqdm

        data = torch.tensor(data).to(device=self.device)
        optimizer = torch.optim.Adam([self.weights_amp,
                                      self.visible_bias_amp,
                                      self.hidden_bias_amp,
                                      self.weights_phase,
                                      self.visible_bias_phase,
                                      self.hidden_bias_phase],
                                      lr=lr)

        vis = self.generate_visible_space()
        print ('Generated visible space. Ready to begin training.')
        fidelity_list = []
        epoch_list = []

        for ep in range(0,epochs+1):
        
            random_permutation = torch.randperm(data.shape[0])

            shuffled_data           = data[random_permutation]   
            shuffled_character_data = character_data[random_permutation]

            batches = [shuffled_data[batch_start:(batch_start + batch_size)] 
                       for batch_start in range(0, len(data), batch_size)]

            char_batches = [shuffled_character_data[batch_start:(batch_start + batch_size)] 
                            for batch_start in range(0, len(data), batch_size)]

            if ep % log_every == 0:
                #logZ = self.log_partition(vis)
                #nll = self.nll(data, logZ)
                fidelity_ = self.fidelity(vis, 'Z' 'Z')
                print ('Epoch = ',ep,'\nFidelity = ',fidelity_)
                fidelity_list.append(fidelity_)
                epoch_list.append(ep)
                print ('KL = ',self.KL_divergence(vis))
                #print('Not calculating anything right now, just checking grads.')

            if ep == epochs:
                print ('Finished training. Saving results...' )               
                fidelity_file = open('fidelity_file.txt', 'w')

                for i in range(len(fidelity_list)):
                    fidelity_file.write('%.5f' % fidelity_list[i] + ' %d\n' % epoch_list[i])

                fidelity_file.close()
                break

            stddev = torch.tensor(
                [initial_gaussian_noise / ((1 + ep) ** gamma)],
                dtype=torch.double, device=self.device).sqrt()

            for batch_index in range(len(batches)):

                grads = self.compute_batch_gradients(k, batches[batch_index], char_batches[batch_index],
                                                     l1_reg, l2_reg,
                                                     stddev=stddev)
                '''  
                self.test_gradients(vis, k, batches[batch_index], char_batches[batch_index],
                                                     l1_reg, l2_reg,
                                                     stddev=stddev)               
                '''
                optimizer.zero_grad()  # clear any cached gradients

                # assign all available gradients to the corresponding parameter
                for name in grads.keys():
                    getattr(self, name).grad = grads[name]
                
                optimizer.step()  # tell the optimizer to apply the gradients 
            # TODO: run callbacks

    def compute_rotated_grads(self, v0, characters, num_non_trivial_unitaries, z_indices, tau_indices): 
        '''Computes the L gradient terms in alg. 4.2.'''

        '''Initialize the 'A' parameters (see alg 4.2).'''
        A_weights_amp = torch.zeros(2, self.weights_amp.size()[0], self.weights_amp.size()[1], 
                                    device=self.device, dtype = torch.double)
        A_vb_amp      = torch.zeros(2, self.visible_bias_amp.size()[0], 
                                    device=self.device, dtype = torch.double)
        A_hb_amp      = torch.zeros(2, self.hidden_bias_amp.size()[0], 
                                    device=self.device, dtype = torch.double)
        
        A_weights_phase = torch.zeros(2, self.weights_phase.size()[0], self.weights_phase.size()[1], 
                                      device=self.device, dtype = torch.double)
        A_vb_phase      = torch.zeros(2, self.visible_bias_phase.size()[0], 
                                      device=self.device, dtype = torch.double)
        A_hb_phase      = torch.zeros(2, self.hidden_bias_phase.size()[0], 
                                      device=self.device, dtype = torch.double)
        ''' 'B' will contain the coefficients of the rotated unnormalized wavefunction. '''
        B = torch.zeros(2, device = self.device, dtype = torch.double)
        #B_norm = torch.zeros(2, device = self.device, dtype = torch.double)

        w_grad_amp      = torch.zeros_like(self.weights_amp)
        vb_grad_amp     = torch.zeros_like(self.visible_bias_amp)
        hb_grad_amp     = torch.zeros_like(self.hidden_bias_amp)
    
        w_grad_phase    = torch.zeros_like(self.weights_phase)
        vb_grad_phase   = torch.zeros_like(self.visible_bias_phase)
        hb_grad_phase   = torch.zeros_like(self.hidden_bias_phase)

        zeros_for_w  = torch.zeros_like(w_grad_amp)
        zeros_for_vb = torch.zeros_like(vb_grad_amp)
        zeros_for_hb = torch.zeros_like(hb_grad_amp) 
        #NOTE! THIS WILL CURRENTLY ONLY WORK IF AND ONLY IF THE NUMBER OF HIDDEN UNITS FOR PHASE AND AMP ARE THE SAME!!!

        '''Loop over Hilbert space of the non trivial unitaries to build the state |sigma> in Giacomo's pseudo code (alg 4.2).'''
        for j in range(2**num_non_trivial_unitaries):
            s = self.state_generator(num_non_trivial_unitaries)[j]
            '''Creates a matrix where the jth row is the desired state, |S>, a vector.'''
        
            '''This is the |sigma> state in Giacomo's pseudo code.'''
            constructed_state = torch.zeros(self.num_visible, dtype = torch.double)
            
            U = torch.tensor([1., 0.], dtype = torch.double, device = self.device)
        
            '''Populate the |sigma> state (aka constructed_state) accirdingly. '''
            for index in range(len(z_indices)):
                '''These are the sites in the computational basis.'''
                constructed_state[z_indices[index]] = v0[z_indices[index]]
        
            for index in range(len(tau_indices)):
                '''These are the sites that are NOT in the computational basis. '''
                constructed_state[tau_indices[index]] = s[index]
        
                aa = self.unitaries[characters[tau_indices[index]]]
                bb = self.basis_state_generator(v0[tau_indices[index]])
                cc = self.basis_state_generator(s[index])
            
                temp = cplx_inner( cplx_MV_mult(cplx_compT_matrix(aa), bb), cc )
        
                U = cplx_scalar_mult(U, temp)
            
            '''Positive phase gradients for phase and amp. Will be added into the 'A' parameters.'''
            w_grad_amp  = torch.ger(F.sigmoid(F.linear(constructed_state, self.weights_amp, self.hidden_bias_amp)), constructed_state)
            vb_grad_amp = constructed_state
            hb_grad_amp = F.sigmoid(F.linear(constructed_state, self.weights_amp, self.hidden_bias_amp))

            w_grad_phase  = torch.ger(F.sigmoid(F.linear(constructed_state, self.weights_phase, self.hidden_bias_phase)), constructed_state)
            vb_grad_phase = constructed_state
            hb_grad_phase = F.sigmoid(F.linear(constructed_state, self.weights_phase, self.hidden_bias_phase))

            '''
            w_grad_amp  = torch.einsum("j,k->jk", (h0_amp, constructed_state)) #Outer product.
            vb_grad_amp = constructed_state
            hb_grad_amp = h0_amp
        
            w_grad_phase  = torch.einsum("j,k->jk", (h0_phase, constructed_state)) #Outer product.
            vb_grad_phase = constructed_state
            hb_grad_phase = h0_phase
            '''
            '''
            In order to calculate the 'A' parameters below with my current complex library, I need to make the weights and biases complex.
            I fill the complex parts of the parameters with a tensor of zeros.
            '''
            temp_w_grad_amp  = cplx_make_complex_matrix(w_grad_amp, zeros_for_w)
            temp_vb_grad_amp = cplx_make_complex_vector(vb_grad_amp, zeros_for_vb)
            temp_hb_grad_amp = cplx_make_complex_vector(hb_grad_amp, zeros_for_hb)
 
            temp_w_grad_phase  = cplx_make_complex_matrix(w_grad_phase, zeros_for_w)
            temp_vb_grad_phase = cplx_make_complex_vector(vb_grad_phase, zeros_for_vb)
            temp_hb_grad_phase = cplx_make_complex_vector(hb_grad_phase, zeros_for_hb)
        
            ''' Temp = U*psi(sigma)'''
            temp = cplx_scalar_mult(U, self.unnormalized_wavefunction(constructed_state))
            
            A_weights_amp += cplx_MS_mult(temp, temp_w_grad_amp)
            A_vb_amp      += cplx_VS_mult(temp, temp_vb_grad_amp)
            A_hb_amp      += cplx_VS_mult(temp, temp_hb_grad_amp)
        
            A_weights_phase += cplx_MS_mult(temp, temp_w_grad_phase)
            A_vb_phase      += cplx_VS_mult(temp, temp_vb_grad_phase)
            A_hb_phase      += cplx_VS_mult(temp, temp_hb_grad_phase)
           
            '''Rotated wavefunction.'''
            B += temp
            #B_norm += cplx_scalar_mult(U, self.normalized_wavefunction(constructed_state)) # for debugging 
        '''
        constructed_RBM_psi_initial[0][self.state_to_index(batch[row_count])] = B_norm[0]
        constructed_RBM_psi_initial[1][self.state_to_index(batch[row_count])] = B_norm[1]
        
        U_matrix = self.get_full_unitary(chars_batch[row_count])
        '''
        L_weights_amp = cplx_MS_divide(A_weights_amp, B)
        L_vb_amp      = cplx_VS_divide(A_vb_amp, B)
        L_hb_amp      = cplx_VS_divide(A_hb_amp, B)
        
        L_weights_phase = cplx_MS_divide(A_weights_phase, B)
        L_vb_phase      = cplx_VS_divide(A_vb_phase, B)
        L_hb_phase      = cplx_VS_divide(A_hb_phase, B)
       
        return L_weights_amp, L_vb_amp, L_hb_amp, L_weights_phase, L_vb_phase, L_hb_phase 
               
    def prob_v_given_h_amp(self, h):
        p = F.sigmoid(F.linear(h, self.weights_amp.t(), self.visible_bias_amp))
        return p

    def prob_v_given_h_phase(self, h):
        p = F.sigmoid(F.linear(h, self.weights_phase.t(), self.visible_bias_phase))
        return 

    def prob_h_given_v_amp(self, v_amp):
        p_amp = F.sigmoid(F.linear(v_amp, self.weights_amp, self.hidden_bias_amp))
        return p_amp

    def prob_h_given_v_phase(self, v_phase):
        p_phase = F.sigmoid(F.linear(v_phase, self.weights_phase, self.hidden_bias_phase))
        return p_phase

    def sample_v_given_h_amp(self, h_amp):
        p_amp = self.prob_v_given_h_amp(h_amp)
        v_amp = p_amp.bernoulli()
        return p_amp, v_amp

    def sample_h_given_v_amp(self, v_amp):
        p_amp = self.prob_h_given_v_amp(v_amp)
        h_amp = p_amp.bernoulli()
        return p_amp, h_amp

    def sample_v_given_h_phase(self, h_phase):
        p_phase = self.prob_v_given_h_phase(h_phase)
        v_phase = p_phase.bernoulli()
        return p_phase, v_phase

    def sample_h_given_v_phase(self, v_phase):
        p_phase = self.prob_h_given_v_phase(v_phase)
        h_phase = p_phase.bernoulli()
        return p_phase, h_phase

    def gibbs_sampling_amp(self, k, v0_amp):
        ph_amp, h0_amp = self.sample_h_given_v_amp(v0_amp)
        v_amp, h_amp = v0_amp, h0_amp
        for _ in range(k):
            pv_amp, v_amp = self.sample_v_given_h_amp(h_amp)
            ph_amp, h_amp = self.sample_h_given_v_amp(v_amp)
        return v0_amp, h0_amp, v_amp, h_amp, ph_amp

    def gibbs_sampling_phase(self, k, v0_phase):
        ph_phase, h0_phase = self.sample_h_given_v_phase(v0_phase)
        v_phase, h_phase = v0_phase, h0_phase
        for _ in range(k):
            pv_phase, v_phase = self.sample_v_given_h_phase(h_phase)
            ph_phase, h_phase = self.sample_h_given_v_phase(v_phase)
        return v0_phase, h0_phase, v_phase, h_phase, ph_phase

    def sample_amp(self, k, num_samples):
        dist = torch.distributions.bernoulli.Bernoulli(probs=0.5)
        v0 = (dist.sample(torch.Size([num_samples, self.num_visible]))
                  .to(device=self.device, dtype=torch.double))
        _, _, v, _, _ = self.gibbs_sampling_amp(k, v0)
        return v

    def sample_phase(self, k, num_samples):
        dist = torch.distributions.bernoulli.Bernoulli(probs=0.5)
        v0 = (dist.sample(torch.Size([num_samples, self.num_visible]))
                  .to(device=self.device, dtype=torch.double))
        _, _, v, _, _ = self.gibbs_sampling_phase(k, v0)
        return v

    def regularize_weight_gradients_amp(self, w_grad, l1_reg, l2_reg):
        return (w_grad
                + (l2_reg * self.weights_amp)
                + (l1_reg * self.weights_amp.sign()))

    def regularize_weight_gradients_phase(self, w_grad, l1_reg, l2_reg):
        return (w_grad
                + (l2_reg * self.weights_phase)
                + (l1_reg * self.weights_phase.sign()))

    def eff_energy_amp(self, v):
        if len(v.shape) < 2:
            v = v.view(1, -1)

        visible_bias_term = torch.mv(v, self.visible_bias_amp)
        hidden_bias_term = F.softplus(F.linear(v, self.weights_amp, self.hidden_bias_amp)).sum(1)

        return visible_bias_term + hidden_bias_term

    def eff_energy_phase(self, v):
        if len(v.shape) < 2:
            v = v.view(1, -1)

        visible_bias_term = torch.mv(v, self.visible_bias_phase)
        hidden_bias_term = F.softplus(F.linear(v, self.weights_phase, self.hidden_bias_phase)).sum(1)

        return visible_bias_term + hidden_bias_term

    def unnormalized_probability_amp(self, v):
        return self.eff_energy_amp(v).exp()

    def unnormalized_probability_phase(self, v):
        return self.eff_energy_phase(v).exp()

    def normalized_wavefunction_noPhase(self, v):
        '''For debugging only.'''
        psi = torch.zeros(2, v.size()[0], dtype = torch.double, device = self.device)
        psi[1] = torch.zeros(v.size()[0], dtype = torch.double, device = self.device)
        psi[0] = (self.unnormalized_probability_amp(v)).sqrt()
        sqrt_Z = (self.partition(self.generate_visible_space())).sqrt()

        return psi / sqrt_Z

    def normalized_wavefunction(self, v):
        v_prime   = v.view(-1,self.num_visible)
        temp1     = (self.unnormalized_probability_amp(v_prime)).sqrt()
        temp2     = ((self.unnormalized_probability_phase(v_prime)).log())*0.5

        cos_angle = temp2.cos()
        sin_angle = temp2.sin()
        
        psi       = torch.zeros(2, v_prime.size()[0], dtype = torch.double)
        psi[0]    = temp1*cos_angle
        psi[1]    = temp1*sin_angle

        sqrt_Z    = (self.partition(self.generate_visible_space())).sqrt()

        return psi / sqrt_Z

    def unnormalized_wavefunction(self, v):
        v_prime   = v.view(-1,self.num_visible)
        #v_prime = v
        # temp1 = sqrt(p_amp)
        temp1     = (self.unnormalized_probability_amp(v_prime)).sqrt()
        # temp2 = log(p_phase)/2
        temp2     = ((self.unnormalized_probability_phase(v_prime)).log())*0.5
        cos_angle = temp2.cos()
        sin_angle = temp2.sin()
        
        psi       = torch.zeros(2, v_prime.size()[0], dtype = torch.double)
        
        psi[0]    = temp1*cos_angle
        psi[1]    = temp1*sin_angle

        return psi

    def spin_list(self, n_vis):
        '''returns a list of all possible spin configurations for n_vis spins'''
        spins = [spin_config(number, n_vis) for number in range(2**n_vis)]
        spins = Variable(torch.FloatTensor(spins))
        return spins

    def get_true_psi(self, basis):
        #psi = torch.tensor(np.loadtxt('../benchmarks/c++/complex_target_psi.txt'), dtype = torch.double)
        '''Picks out the correct psi in the correct basis.'''
        key = ''
        for i in range(len(basis)):
            key += basis[i]
        return self.psi_dictionary[key]

    def get_full_unitary(self, basis):
        key = ''
        for i in range(len(basis)):
            key += basis[i]
        return self.full_unitaries[key]

    def overlap(self, visible_space, basis):
        '''
        print ('RBM psi norm >>> \n',cplx_norm( cplx_inner(self.normalized_wavefunction(visible_space),
                           self.normalized_wavefunction(visible_space)) ))

        print ('True psi norm >>> \n',cplx_norm( cplx_inner(self.true_psi(),
                           self.true_psi()) ))
                           
        '''
        overlap_ = cplx_inner(self.get_true_psi(basis),
                           self.normalized_wavefunction(visible_space))
        '''
        overlap_ = cplx_inner(self.true_psi(),
                           self.normalized_wavefunction(visible_space).t())
                           
        '''
        return overlap_

    def fidelity(self, visible_space, basis):
        return cplx_norm(self.overlap(visible_space, basis))

    def generate_visible_space(self):
        space = torch.zeros((2**self.num_visible, self.num_visible),
                            device=self.device, dtype=torch.double)
        for i in range(2**self.num_visible):
            d = i
            for j in range(self.num_visible):
                d, r = divmod(d, 2)
                space[i, self.num_visible - j - 1] = int(r)

        return space

    def log_partition(self, visible_space):
        eff_energies = self.eff_energy_amp(visible_space)
        max_eff_energy = eff_energies.max()

        reduced = eff_energies - max_eff_energy
        logZ = max_eff_energy + reduced.exp().sum().log()

        return logZ

    def partition(self, visible_space):
        return self.log_partition(visible_space).exp()

    def nll(self, data, logZ):
        total_eff_energy = self.eff_energy_amp(data).sum()

        return (len(data)*logZ) - total_eff_energy

    def state_generator(self, num_non_trivial_unitaries):
        '''A function that returns all possible configurations of 'num_non_trivial_unitaries' spins.'''
        states = torch.zeros((2**num_non_trivial_unitaries, num_non_trivial_unitaries), device = self.device, dtype=torch.double)
        for i in range(2**num_non_trivial_unitaries):
            temp = i
            for j in range(num_non_trivial_unitaries): 
                temp, remainder = divmod(temp, 2)
                states[i][num_non_trivial_unitaries - j - 1] = remainder
        return states

    def basis_state_generator(self, s):
        '''Only works for binary at the moment. If s = 0, this is the (1,0) state in the basis of the measurement. If s = 1, this is the (0,1) state in the basis of the measurement.'''
        if s == 0.:
            return torch.tensor([[1., 0.],[0., 0.]], dtype = torch.double)
        if s == 1.:
            return torch.tensor([[0., 1.],[0., 0.]], dtype = torch.double) 

    def KL_divergence(self, visible_space):

        KL = 0.0
        basis_list = ['Z' 'Z', 'X' 'Z', 'Z' 'X', 'Y' 'Z', 'Z' 'Y']
        #basis_list = ['Z' 'Z']

        for i in range(len(basis_list)):
            rotated_RBM_psi  = cplx_MV_mult(self.full_unitaries[basis_list[i]], self.normalized_wavefunction(visible_space))
            rotated_true_psi = self.get_true_psi(basis_list[i])
            '''The wavefunction will essentially not be rotated in the case of ZZ.'''

            for j in range(len(visible_space)):
                
                elementof_rotated_RBM_psi  = torch.tensor([rotated_RBM_psi[0][j], rotated_RBM_psi[1][j]]).view(2,1)
                elementof_rotated_true_psi = torch.tensor([rotated_true_psi[0][j], rotated_true_psi[1][j]]).view(2,1)

                norm_true_psi = cplx_norm( cplx_inner(elementof_rotated_true_psi, elementof_rotated_true_psi) )
                norm_RBM_psi  = cplx_norm( cplx_inner(elementof_rotated_RBM_psi, elementof_rotated_RBM_psi) )
                
                if norm_true_psi > 0.0:
                    KL += norm_true_psi*torch.log(norm_true_psi)
                
                KL -= norm_true_psi*torch.log(norm_RBM_psi)

        return KL

    def compute_numerical_gradient(self, visible_space, param, alg_grad):
        eps = 1.e-6

        for i in range(len(param)):
            num_grad = 0.

            param[i].data += eps
            KL_pos = self.KL_divergence(visible_space)

            param[i].data -= 2*eps
            KL_neg = self.KL_divergence(visible_space)

            param[i].data += eps

            num_grad = (KL_pos - KL_neg) / (2*eps)

            print ('numerical:', num_grad)
            print ('algebraic: ', alg_grad[i],'\n')

    def test_gradients(self, visible_space, k, batch, chars_batch, l1_reg, l2_reg, stddev):

        '''Must have negative sign because the compute_batch_grads returns the neg of the grads.'''
        alg_grads = self.compute_batch_gradients(k, batch, chars_batch, l1_reg, l2_reg, stddev)
        # key_list = ["weights_amp", "visible_bias_amp", "hidden_bias_amp", "weights_phase", "visible_bias_phase", "hidden_bias_phase"]

        flat_weights_amp   = self.weights_amp.view(-1)
        flat_weights_phase = self.weights_phase.view(-1)
        
        flat_grad_weights_amp   = alg_grads["weights_amp"].view(-1)
        flat_grad_weights_phase = alg_grads["weights_phase"].view(-1)

        print ('-------------------------------------------------------------------------------')

        print ('Weights amp gradient')
        self.compute_numerical_gradient(visible_space, flat_weights_amp, -flat_grad_weights_amp)
        
        print ('Visible bias amp gradient')
        self.compute_numerical_gradient(visible_space, self.visible_bias_amp, -alg_grads["visible_bias_amp"])

        print ('Hidden bias amp gradient')
        self.compute_numerical_gradient(visible_space, self.hidden_bias_amp, -alg_grads["hidden_bias_amp"])

        print ('Weights phase gradient')
        self.compute_numerical_gradient(visible_space, flat_weights_phase, -flat_grad_weights_phase)

        print ('Visible bias phase gradient')
        self.compute_numerical_gradient(visible_space, self.visible_bias_phase, -alg_grads["visible_bias_phase"])

        print ('Hidden bias phase gradient')
        self.compute_numerical_gradient(visible_space, self.hidden_bias_phase, -alg_grads["hidden_bias_phase"])

    def state_to_index(self, state):
        ''' Only for debugging how the unitary is applied to the unnormalized wavefunction - the 'B' term in alg 4.2.'''
        states = torch.zeros(2**self.num_visible, self.num_visible)
        npstates = states.numpy()
        npstate  = state.numpy()
        for i in range(2**self.num_visible):
            temp = i
            
            for j in range(self.num_visible): 
                temp, remainder = divmod(temp, 2)
                npstates[i][self.num_visible - j - 1] = remainder
            
            if np.array_equal(npstates[i], npstate):
                return i<|MERGE_RESOLUTION|>--- conflicted
+++ resolved
@@ -177,97 +177,6 @@
                 '''Positive phase of regular gradient. Use the actual data point, v0'''
                 g_weights_amp -= torch.ger(F.sigmoid(F.linear(v0, self.weights_amp, self.hidden_bias_amp)), v0) / batch_size 
                 g_vb_amp      -= v0 / batch_size
-<<<<<<< HEAD
-                g_hb_amp      -= h0_amp / batch_size
-
-            if num_non_trivial_unitaries > 0:
-                '''Initialize the 'A' parameters (see alg 4.2).'''
-                A_weights_amp = torch.zeros(2, self.weights_amp.size()[0], self.weights_amp.size()[1], 
-                                            device=self.device, dtype = torch.double)
-                A_vb_amp      = torch.zeros(2, self.visible_bias_amp.size()[0], 
-                                            device=self.device, dtype = torch.double)
-                A_hb_amp      = torch.zeros(2, self.hidden_bias_amp.size()[0], 
-                                            device=self.device, dtype = torch.double)
-                
-                A_weights_phase = torch.zeros(2, self.weights_phase.size()[0], self.weights_phase.size()[1], 
-                                              device=self.device, dtype = torch.double)
-                A_vb_phase      = torch.zeros(2, self.visible_bias_phase.size()[0], 
-                                              device=self.device, dtype = torch.double)
-                A_hb_phase      = torch.zeros(2, self.hidden_bias_phase.size()[0], 
-                                              device=self.device, dtype = torch.double)
-
-                B = torch.zeros(2, device = self.device, dtype = torch.double)
-
-                '''Loop over Hilbert space of the non trivial unitaries to build the state |sigma> in Giacomo's pseudo code (alg 4.2).'''
-                for j in range(2**num_non_trivial_unitaries):
-                    s = self.state_generator(num_non_trivial_unitaries)[j] #Put this function before loop and just call the [j] in the loop. You generate this thing every time you loop, which is inefficient
-                    '''Creates a matrix where the jth row is the desired state, |S>, a vector.'''
-
-                    '''This is the |sigma> state in Giacomo's pseudo code.'''
-                    constructed_state = torch.zeros(self.num_visible, dtype = torch.double)
-                    
-                    U = torch.tensor([1., 0.], dtype = torch.double, device = self.device)
-
-                    for index in range(len(z_indices)):
-                        constructed_state[z_indices[index]] = batch[row_count][z_indices[index]]
-
-                    for index in range(len(tau_indices)):
-                        constructed_state[tau_indices[index]] = s[index]
-
-                        temp = cplx_inner( cplx_MV_mult(self.unitaries[chars_batch[row_count][tau_indices[index]]], 
-                                                        self.basis_state_generator(batch[row_count][tau_indices[index]])), 
-                                           self.basis_state_generator(s[index]) )
-
-                        U = cplx_scalar_mult(U, temp)
-
-                    '''Positive phase gradients for phase and amp. Will be added into the 'A' parameters.'''
-                    w_grad_amp  = torch.einsum("j,k->jk", (h0_amp, constructed_state)) #Outer product.
-                    vb_grad_amp = constructed_state
-                    hb_grad_amp = h0_amp
-
-                    w_grad_phase  = torch.einsum("j,k->jk", (h0_phase, constructed_state)) #Outer product.
-                    vb_grad_phase = constructed_state
-                    hb_grad_phase = h0_phase
-                    '''
-                    In order to calculate the 'A' parameters below with my current complex library, I need to make the weights and biases complex.
-                    '''
-                    temp_w_grad_amp  = cplx_make_complex_matrix(w_grad_amp, zeros_for_w)
-                    temp_vb_grad_amp = cplx_make_complex_vector(vb_grad_amp, zeros_for_vb)
-                    temp_hb_grad_amp = cplx_make_complex_vector(hb_grad_amp, zeros_for_hb)
-
-                    temp_w_grad_phase  = cplx_make_complex_matrix(w_grad_phase, zeros_for_w)
-                    temp_vb_grad_phase = cplx_make_complex_vector(vb_grad_phase, zeros_for_vb)
-                    temp_hb_grad_phase = cplx_make_complex_vector(hb_grad_phase, zeros_for_hb)
-
-                    temp = cplx_scalar_mult(U, self.unnormalized_wavefunction(constructed_state))
-
-                    A_weights_amp += cplx_MS_mult(temp, temp_w_grad_amp)
-                    A_vb_amp      += cplx_VS_mult(temp, temp_vb_grad_amp)
-                    A_hb_amp      += cplx_VS_mult(temp, temp_hb_grad_amp)
-
-                    A_weights_phase += cplx_MS_mult(temp, temp_w_grad_phase)
-                    A_vb_phase      += cplx_VS_mult(temp, temp_vb_grad_phase)
-                    A_hb_phase      += cplx_VS_mult(temp, temp_hb_grad_phase)
-                    
-                    '''Rotated wavefunction.'''
-                    B += temp
-                    #B_norm += cplx_scalar_mult(U, self.normalized_wavefunction(constructed_state)) # for debugging 
-
-                #constructed_RBM_psi_initial[0][self.state_to_index(batch[row_count])] = B_norm[0]
-                #constructed_RBM_psi_initial[1][self.state_to_index(batch[row_count])] = B_norm[1]
-
-                #U_matrix = self.get_full_unitary(chars_batch[row_count])
-
-                L_weights_amp = cplx_MS_divide(A_weights_amp, B)
-                L_vb_amp      = cplx_VS_divide(A_vb_amp, B)
-                L_hb_amp      = cplx_VS_divide(A_hb_amp, B)
-
-                L_weights_phase = cplx_MS_divide(A_weights_phase, B)
-                L_vb_phase      = cplx_VS_divide(A_vb_phase, B)
-                L_hb_phase      = cplx_VS_divide(A_hb_phase, B)
-
-                '''Gradents of amplitude parameters take the real part of the L gradients.'''
-=======
                 g_hb_amp      -= F.sigmoid(F.linear(v0, self.weights_amp, self.hidden_bias_amp)) / batch_size
 
             else:
@@ -278,7 +187,6 @@
 
 
                 '''Gradents of amplitude parameters take the real part of the rotated gradients.'''
->>>>>>> d583c9ca
                 g_weights_amp -= L_weights_amp[0] / batch_size
                 g_vb_amp      -= L_vb_amp[0] / batch_size
                 g_hb_amp      -= L_hb_amp[0] / batch_size
@@ -843,4 +751,4 @@
                 npstates[i][self.num_visible - j - 1] = remainder
             
             if np.array_equal(npstates[i], npstate):
-                return i+                return i
